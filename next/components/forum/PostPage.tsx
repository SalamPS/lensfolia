--- conflicted
+++ resolved
@@ -24,12 +24,9 @@
 import { supabase } from "@/lib/supabase";
 import Link from "next/link";
 import { ChevronLeft } from "lucide-react";
-<<<<<<< HEAD
-import { Tabs, TabsList, TabsTrigger } from "../ui/tabs";
-=======
 import { useVote } from "../../hooks/useVote";
 import { cn } from "@/lib/utils";
->>>>>>> eeae34a8
+import { Tabs, TabsList, TabsTrigger } from "../ui/tabs";
 
 const PostPage = ({ slug }: { slug: string }) => {
   const [post, setPost] = React.useState<ForumPost | null>(null);
