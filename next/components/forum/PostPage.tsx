--- conflicted
+++ resolved
@@ -329,17 +329,9 @@
           </div>
           {sortedComments.length > 0 ? (
             <div className="space-y-4">
-<<<<<<< HEAD
-              {comments.map((comment) => {
-                return (
-                  <CommentItem key={comment.id} {...comment} postId={post?.id} />
-                );
-              })}
-=======
               {sortedComments.map((comment) => (
-                <CommentItem key={comment.id} {...comment} />
+                <CommentItem key={comment.id} {...comment} postId={post?.id} />
               ))}
->>>>>>> 57548b56
             </div>
           ) : (
             <p className="text-muted-foreground py-8 text-center">
