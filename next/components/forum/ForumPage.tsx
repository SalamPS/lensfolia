/* eslint-disable @next/next/no-img-element */
"use client";

import React, { useContext } from "react";
import StaticBG from "../StaticBG";
import { Button } from "../ui/button";
import { IconBell, IconMessage2Share, IconPlus } from "@tabler/icons-react";
import { Input } from "../ui/input";
import { Tabs, TabsList, TabsTrigger } from "../ui/tabs";
import {
  Pagination,
  PaginationContent,
  PaginationItem,
  PaginationLink,
  PaginationNext,
  PaginationPrevious,
} from "../ui/pagination";
import ForumCard from "./ForumCard";
import ForumCardSkeleton from "./ForumCardSkeleton";
import { ForumPost } from "./MockData";
import {
  ForumConverter,
  ForumNotificationSimpleQuery,
  ForumQuery,
} from "./ForumQueryUtils";
import Link from "next/link";
import { Badge } from "../ui/badge";
import { PostContext } from "./PostContext";

const ForumPage = () => {
  const [currentPage, setCurrentPage] = React.useState(1);
  const [searchQuery, setSearchQuery] = React.useState("");
  const [activeTab, setActiveTab] = React.useState<
    "all" | "general" | "diseases" | "pests"
  >("all");
  const [loading, setLoading] = React.useState(true);
  const [forumPosts, setForumPosts] = React.useState<ForumPost[]>([]);
  const [unreadCount, setUnreadCount] = React.useState(0);
  const { user } = useContext(PostContext);

  const postsPerPage = 5;

  // Simulasi skeleton
  React.useEffect(() => {
    (async () => {
      const response = await ForumQuery();
      if (response) {
        // eslint-disable-next-line @typescript-eslint/no-explicit-any
        const finalForm: ForumPost[] = response.map((post: any) =>
          ForumConverter(post),
        );
        setForumPosts(finalForm);
      }
      setLoading(false);
    })();
  }, []);

  const filteredByTab =
    activeTab === "all"
      ? forumPosts
      : forumPosts.filter((post) => post.type === activeTab);

  const filteredPosts = filteredByTab.filter((post) => {
    const query = searchQuery.toLowerCase();
    return (
      post.title.toLowerCase().includes(query) ||
      post.content.toLowerCase().includes(query) ||
      post.tags.some((tag) => tag.toLowerCase().includes(query))
    );
  });

  const totalPages = Math.ceil(filteredPosts.length / postsPerPage);
  const indexOfLastPost = currentPage * postsPerPage;
  const indexOfFirstPost = indexOfLastPost - postsPerPage;
  const currentPosts = filteredPosts.slice(indexOfFirstPost, indexOfLastPost);

  React.useEffect(() => {
    setCurrentPage(1);
  }, [searchQuery, activeTab]);

  React.useEffect(() => {
    (async () => {
      if (!user) return;
      const notifs = await ForumNotificationSimpleQuery(user.id);
      if (!notifs) {
        console.error("Error fetching notifications");
      } else {
        // eslint-disable-next-line @typescript-eslint/no-explicit-any
        const count = notifs.filter((notif: any) => !notif.is_read).length;
<<<<<<< HEAD
=======
        console.log(notifs);
>>>>>>> 5fde6d2a
        setUnreadCount(count);
      }
    })();
  }, [user]);

  return (
    <>
      <StaticBG>
        <div className="justify-centerp-4 z-10 mx-auto flex w-full items-center p-4">
          <div className="grid w-full grid-cols-1 gap-8 md:grid-cols-2">
            <div className="flex w-full items-center gap-2">
              <div className="flex flex-col items-start justify-center gap-2 md:gap-4">
                <h1 className="bg-gradient-to-b from-zinc-500 to-zinc-700 bg-clip-text text-2xl font-bold text-wrap text-transparent md:text-4xl dark:from-zinc-50 dark:to-zinc-400">
                  Forum LensFolia
                </h1>
                <p className="text-muted-foreground max-w-2xl text-sm text-pretty">
                  Terhubung bersama, berbagi pengalaman, dan mendapatkan saran.
                </p>
              </div>
            </div>
            <div className="flex w-full items-center justify-start gap-2 md:justify-end">
              <div className="flex flex-col items-start gap-2 md:flex-row md:justify-end">
                <Link href="/forum/my-post">
                  <Button variant="outline">
                    <IconMessage2Share />
                    Postingan Saya
                  </Button>
                </Link>

                <Link href="/forum/notifications">
                  <Button variant="outline" className="relative">
                    <IconBell />
                    <span className="ml-2">Notifikasi Balasan</span>
                    {unreadCount > 0 && (
                      <Badge
                        variant="destructive"
                        className="absolute -top-2 -right-2 h-5 w-5 justify-center p-0"
                      >
                        {unreadCount}
                      </Badge>
                    )}
                  </Button>
                </Link>
              </div>
            </div>
          </div>
        </div>
      </StaticBG>

      {/* forum section */}
      <section className="bg-background min-h-screen p-4">
        <div className="mx-auto flex w-full flex-col gap-4 md:max-w-7xl">
          <div className="flex flex-col gap-4">
            <div className="flex flex-col-reverse gap-2 lg:flex-row lg:items-center lg:justify-between">
              <Tabs
                defaultValue="all"
                value={activeTab}
                onValueChange={(val) =>
                  setActiveTab(val as "all" | "general" | "diseases" | "pests")
                }
              >
                <TabsList className="w-full shrink-0 flex-wrap">
                  <TabsTrigger value="all">Semua</TabsTrigger>
                  <TabsTrigger value="general">Umum</TabsTrigger>
                  <TabsTrigger value="diseases">Penyakit</TabsTrigger>
                  <TabsTrigger value="pests">Hama</TabsTrigger>
                </TabsList>
              </Tabs>

              <form
                className="flex w-full items-center justify-end gap-2 lg:w-auto"
                onSubmit={(e) => e.preventDefault()}
              >
                <Input
                  placeholder="Cari postingan, topik atau tag..."
                  className="w-full md:w-96"
                  value={searchQuery}
                  onChange={(e) => setSearchQuery(e.target.value)}
                />
                <Link href="/forum/new-post">
                  <Button variant="default" className="gap-2 shadow-lg">
                    <IconPlus size={16} />
                    Buat postingan
                  </Button>
                </Link>
              </form>
            </div>

            {/* Daftar Postingan */}
            <div className="grid grid-cols-1 gap-4">
              {loading ? (
                Array.from({ length: postsPerPage }).map((_, index) => (
                  <ForumCardSkeleton key={index} />
                ))
              ) : currentPosts.length > 0 ? (
                currentPosts.map((post) => (
                  <ForumCard
                    key={post.id}
                    id={post.id}
                    title={post.title}
                    content={post.content}
                    authorImg={post.authorImg}
                    authorId={post.authorId}
                    author={post.author}
                    timeAgo={post.timeAgo}
                    type={post.type}
                    tags={post.tags}
                    comments={post.comments}
                    upvotes={post.upvotes}
                    downvotes={post.downvotes}
                    nullvotes={post.nullvotes}
                    views={post.views}
                  />
                ))
              ) : (
                <div className="col-span-full flex flex-col items-center justify-center gap-4 py-12">
                  <img
                    src="/not-found-404.svg"
                    alt="Not found"
                    width={200}
                    height={200}
                    className="rounded-2xl"
                  />
                  <h3 className="text-xl font-semibold">
                    Data tidak ditemukan
                  </h3>
                  <p className="text-muted-foreground max-w-md text-center">
                    Tidak ada entri yang cocok dengan pencarian atau filter
                    Anda. Coba gunakan kata kunci lain atau atur ulang.
                  </p>
                </div>
              )}
            </div>

            <Pagination className="my-8 flex flex-wrap justify-center gap-2 rounded-lg p-2">
              <PaginationContent className="flex flex-wrap justify-center gap-1">
                <PaginationItem>
                  <PaginationPrevious
                    href="#"
                    onClick={(e) => {
                      e.preventDefault();
                      if (currentPage > 1) setCurrentPage(currentPage - 1);
                    }}
                    className={
                      currentPage === 1 ? "pointer-events-none opacity-50" : ""
                    }
                  />
                </PaginationItem>

                {Array.from({ length: totalPages || 1 }, (_, i) => i + 1).map(
                  (page) => (
                    <PaginationItem key={page}>
                      <PaginationLink
                        href="#"
                        isActive={page === currentPage}
                        onClick={(e) => {
                          e.preventDefault();
                          setCurrentPage(page);
                        }}
                      >
                        {page}
                      </PaginationLink>
                    </PaginationItem>
                  ),
                )}

                <PaginationItem>
                  <PaginationNext
                    href="#"
                    onClick={(e) => {
                      e.preventDefault();
                      if (currentPage < totalPages)
                        setCurrentPage(currentPage + 1);
                    }}
                    className={
                      currentPage === totalPages || totalPages === 0
                        ? "pointer-events-none opacity-50"
                        : ""
                    }
                  />
                </PaginationItem>
              </PaginationContent>
            </Pagination>
          </div>
        </div>
      </section>
    </>
  );
};

export default ForumPage;<|MERGE_RESOLUTION|>--- conflicted
+++ resolved
@@ -87,10 +87,6 @@
       } else {
         // eslint-disable-next-line @typescript-eslint/no-explicit-any
         const count = notifs.filter((notif: any) => !notif.is_read).length;
-<<<<<<< HEAD
-=======
-        console.log(notifs);
->>>>>>> 5fde6d2a
         setUnreadCount(count);
       }
     })();
