--- conflicted
+++ resolved
@@ -167,9 +167,8 @@
 	};
 
 	return (
-<<<<<<< HEAD
 		<div id="ask-ai" className="border-border rounded-3xl border-[1px]">
-			<h3 className="border-border flex items-center justify-center border-b-[1px] p-2 py-6 font-semibold">
+			<h3 className="border-border text-foreground flex items-center justify-center border-b-[1px] p-2 py-6 font-semibold">
 				<IconSparkles className="mr-2 inline" size={24} />
 				Konsultasi lebih lanjut dengan AI
 			</h3>
@@ -185,7 +184,7 @@
 					{/* Chat Messages Area */}
 					<div className="flex-1 overflow-y-auto px-2 py-4">
 						{messages.length === 0 ? (
-							<div className="flex h-full flex-col items-center justify-center">
+							<div className="flex h-full flex-col items-center justify-center text-foreground">
 								<h4 className="mb-8 font-semibold">
 									Apa yang bisa saya bantu?
 								</h4>
@@ -266,37 +265,4 @@
 			</div>
 		</div>
 	);
-=======
-    <div id="ask-ai" className="border-border rounded-3xl border-[1px]">
-      <h3 className="border-border text-foreground flex items-center justify-center border-b-[1px] p-2 py-6 font-semibold">
-        <IconSparkles className="mr-2 inline" size={24} />
-        Konsultasi lebih lanjut dengan AI
-      </h3>
-      <div className="flex flex-col gap-4 px-6">
-        <div className="flex h-80 grow flex-col items-center justify-center">
-          <h4 className="text-foreground mb-8 font-semibold">
-            Apa yang bisa saya bantu?
-          </h4>
-          <div className="w-[80%] text-center">
-            {disease?.ai_bubble?.length
-              ? disease.ai_bubble.map((text, index) => (
-                  <AIBubble key={index} text={text} />
-                ))
-              : null}
-          </div>
-        </div>
-        <div className="bg-secondary mt-2 flex rounded-t-2xl p-3 px-5">
-          <input
-            className="text-foreground grow outline-none"
-            type="text"
-            placeholder="Tanyakan apapun terkait deteksi daunmu"
-          />
-          <button className="bg-foreground text-background hover:bg-primary/10 rounded-full p-3 transition-colors">
-            <IconSend />
-          </button>
-        </div>
-      </div>
-    </div>
-  );
->>>>>>> 3b701849
 }