/* eslint-disable @next/next/no-img-element */
'use client'

import { IconSend } from "@tabler/icons-react"
import { usePathname } from "next/navigation"
import { useEffect, useRef, useState } from "react"
import Markdown from "react-markdown"
import { v4 as uuidv4 } from 'uuid'

interface _chatLog {
	message: string
	role: 'user' | 'bot'
}

export default function DokterLensfoliaFloating () {
	const path = usePathname()
	const [chatLog, setChatLog] = useState<_chatLog[]>([{
		message: 'Hai, saya Dokter Lensfolia, asisten virtual-mu di LensFolia',
		role: 'bot'
	}])
	const [chatTmp, setChatTmp] = useState('')
	const [prepOpen, setPrepOpen] = useState(false)
	const [open, setOpen] = useState(false)
	const [focus, setFocus] = useState(false)
	const [threadId] = useState<string>(uuidv4() + '-' + new Date().getTime().toString(36))

	const scrollerRef = useRef<HTMLDivElement>(null)
	const buttonRef = useRef<HTMLButtonElement>(null)
	
	useEffect(() => {
		scrollerRef.current?.scrollTo(0, scrollerRef.current.scrollHeight)
	}, [chatLog])

	const sendChat = async (e: { preventDefault: () => void }) => {
		e.preventDefault()
		if (!chatTmp) return
		setChatTmp('')
		const rawData: _chatLog[] = [{
			message: chatTmp,
			role: 'user',
		}]
		setChatLog([...chatLog, ...rawData])
		const base_url = "https://lensfolia-chatbot.andyathsid.com"
		const firstTry = await fetch(`${base_url}/api/chat`, {
			method: 'POST',
			headers: {'Content-Type': 'application/json'},
			body: JSON.stringify({ content: chatTmp, thread_id: threadId })
		})
		.then(async (response) => {
			if (!response.ok) throw new Error(`HTTP error! status: ${response.status}`)
			return response.json()
		})
		.then((data) => {
			rawData.push({ message: data.content, role: 'bot' })
			setChatLog([...chatLog, ...rawData])
			return true
		})
		.catch((error) => {
			console.error('Error fetching chat response:', error)
			rawData.push({ message: 'Maaf, terjadi kesalahan saat menghubungi server.', role: 'bot' })
			setChatLog([...chatLog, ...rawData])
			return false
		})
		// if (!firstTry) {
		// 	await fetch('https://jay-fit-safely.ngrok-free.app/api/chat', {
		// 		method: 'POST',
		// 		headers: {'Content-Type': 'application/json'},
		// 		body: JSON.stringify({ message: chatTmp, threadId })
		// 	})
		// 	.then(async (response) => {
		// 		if (!response.ok) throw new Error(`HTTP error! status: ${response.status}`)
		// 		return response.json()
		// 	})
		// 	.then((data) => {
		// 		rawData.push({ message: data.message, role: 'bot' })
		// 		setChatLog([...chatLog, ...rawData])
		// 		return true
		// 	})
		// 	.catch((error) => {
		// 		console.error('Error fetching chat response:', error)
		// 		rawData.push({ message: 'Maaf, terjadi kesalahan saat menghubungi server.', role: 'bot' })
		// 		setChatLog([...chatLog, ...rawData])
		// 		return false
		// })
		// }
	}

	if (!path.includes('/assistant') && !path.includes('post')) return <>
		<div className={`z-[9998] fixed flex flex-col items-end bottom-0 right-0 p-1 md:p-4`}
			style={{
				transition: '0.3s ease-out'
			}}>
<<<<<<< HEAD
			<button className={`z-[9999] md:scrollnima-none bg-primary/80 duration-500 w-12 h-12 flex items-center ${prepOpen? 'w-[calc(100vw-0.5rem)] md:w-[50vw] lg:w-[30vw] opacity-100 justify-between px-2' : 'hover:scale-[1.03] justify-center'} ${open?'cursor-default rounded-t-[1rem]':'scrollnima-btt-[0,97] cursor-pointer rounded-[3rem]'}`}
=======
			<button className={`z-[9999] md:scrollnima-none bg-primary duration-500 w-12 h-12 flex items-center ${prepOpen? 'w-[calc(100vw-0.5rem)] md:w-[30vw] opacity-100 justify-between px-2' : 'hover:scale-[1.03] justify-center'} ${open?'cursor-default rounded-t-[1rem]':'scrollnima-btt-[0,97] cursor-pointer rounded-[3rem]'}`}
>>>>>>> 57548b56
				onClick={() => {
					if (!prepOpen && !open) {
						setPrepOpen(true)
						setTimeout(() => setOpen(true), 500)
					}
				}}
				ref={buttonRef}>
				<div className="px-2 flex items-center justify-start grow">
					<img src="/logo-ai.png" alt="chat" className='w-6 inline-block hover:rotate-[-25deg]' style={{
						rotate: prepOpen ? '180deg' : '0deg',
						marginLeft: open ? '0' : '0.2rem',
						transition: '.7s'
					}}/>
					<div className={`text-lg text-start font-bold inline-block overflow-hidden text-foreground ${open ? 'w-full ml-2' : 'w-0'}`}>Chat AI LensFolia</div>
				</div>
				<div className={`bg-card/80 hover:bg-card/90 duration-200 aspect-square rounded-full flex items-center justify-center cursor-pointer overflow-hidden ${open ? 'h-8' : 'h-0'}`}
					onClick={() => {
						if (open && prepOpen) {
							setOpen(false)
							setTimeout(() => setPrepOpen(false), 300)
						}
					}}>
						<svg width="20" height="20" viewBox="0 0 20 20" fill="none">
							<line x1="5" y1="5" x2="15" y2="15" stroke="white" strokeWidth="2" strokeLinecap="round"/>
							<line x1="15" y1="5" x2="5" y2="15" stroke="white" strokeWidth="2" strokeLinecap="round"/>
						</svg>
				</div>
			</button>
			<div className={`flex flex-col justify-between bg-card/80 backdrop-blur-lg hover:bg-card border-primary shadow-md overflow-hidden rounded-b-xl w-[calc(100vw-0.5rem)] md:w-[50vw] lg:w-[30vw] z-[-999] ${open? 'md:h-[60vh] border-2 z-[9999] md:w-[50vw] lg:w-[30vw] ' + (!focus ? 'h-[calc(90vh-3.5rem)]' : 'h-[calc(45vh-3.5rem)]') : 'h-0 w-0'}`}
				style={{
					opacity: !open ? 0 : 1,
					transition: '0.3s',
				}}>
				<div ref={scrollerRef} className="grow overflow-y-auto pt-2 pb-3 hidden-scroll">
					{chatLog.map((chat, idx) => (
<<<<<<< HEAD
						<div key={idx} className={`px-4 py-2 ${chat.role === 'bot' ? 'text-left text-foreground' : 'text-right text-background'}`}>
							<div className={`${chat.role === 'bot' ? 'bg-primary/80' : 'bg-zinc-600/50 text-foreground'} px-4 py-2 rounded-lg shadow-md inline-block max-w-[80%]`}>
=======
						<div key={idx} className={`px-3 py-2 text-sm md:text-base ${chat.role === 'bot' ? 'text-left text-foreground' : 'text-right text-background'}`}>
							<div className={`${chat.role === 'bot' ? 'bg-teal-800' : 'bg-border text-foreground'} px-4 py-2 rounded-lg inline-block max-w-[80%]`}>
>>>>>>> 57548b56
								<Markdown>
									{chat.message}
								</Markdown>
							</div>
						</div>
					))}
				</div>
	
				<form onSubmit={sendChat} className="cursor-default flex gap-2 p-3 justify-between items-center">
					<input 
						type="text" 
						className="grow w-full h-full p-1.5 px-2 hidden-scroll rounded border-none outline-none duration-200 ring-1 ring-border focus:ring-3 focus:ring-primary/50 bg-background/90 placeholder:text-sm" 
						value={chatTmp} 
						onFocus={() => setFocus(true)}
						onBlur={() => setFocus(false)}
						placeholder="Tanya apapun tentang LensFolia!" 
						onChange={(e) => (e.target.value.length < 100) ? setChatTmp(e.target.value) : ''} 
					/>
					<button type="submit" className="flex items-center justify-center cursor-pointer bg-primary/80 hover:bg-primary duration-200 p-2 aspect-square rounded-full">
						<IconSend size={20} className="text-white"/>
					</button>
				</form>
			</div>
		</div>
	</>
}<|MERGE_RESOLUTION|>--- conflicted
+++ resolved
@@ -90,11 +90,7 @@
 			style={{
 				transition: '0.3s ease-out'
 			}}>
-<<<<<<< HEAD
 			<button className={`z-[9999] md:scrollnima-none bg-primary/80 duration-500 w-12 h-12 flex items-center ${prepOpen? 'w-[calc(100vw-0.5rem)] md:w-[50vw] lg:w-[30vw] opacity-100 justify-between px-2' : 'hover:scale-[1.03] justify-center'} ${open?'cursor-default rounded-t-[1rem]':'scrollnima-btt-[0,97] cursor-pointer rounded-[3rem]'}`}
-=======
-			<button className={`z-[9999] md:scrollnima-none bg-primary duration-500 w-12 h-12 flex items-center ${prepOpen? 'w-[calc(100vw-0.5rem)] md:w-[30vw] opacity-100 justify-between px-2' : 'hover:scale-[1.03] justify-center'} ${open?'cursor-default rounded-t-[1rem]':'scrollnima-btt-[0,97] cursor-pointer rounded-[3rem]'}`}
->>>>>>> 57548b56
 				onClick={() => {
 					if (!prepOpen && !open) {
 						setPrepOpen(true)
@@ -130,13 +126,8 @@
 				}}>
 				<div ref={scrollerRef} className="grow overflow-y-auto pt-2 pb-3 hidden-scroll">
 					{chatLog.map((chat, idx) => (
-<<<<<<< HEAD
-						<div key={idx} className={`px-4 py-2 ${chat.role === 'bot' ? 'text-left text-foreground' : 'text-right text-background'}`}>
-							<div className={`${chat.role === 'bot' ? 'bg-primary/80' : 'bg-zinc-600/50 text-foreground'} px-4 py-2 rounded-lg shadow-md inline-block max-w-[80%]`}>
-=======
 						<div key={idx} className={`px-3 py-2 text-sm md:text-base ${chat.role === 'bot' ? 'text-left text-foreground' : 'text-right text-background'}`}>
 							<div className={`${chat.role === 'bot' ? 'bg-teal-800' : 'bg-border text-foreground'} px-4 py-2 rounded-lg inline-block max-w-[80%]`}>
->>>>>>> 57548b56
 								<Markdown>
 									{chat.message}
 								</Markdown>
