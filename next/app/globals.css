@import "tailwindcss";
@custom-variant dark (&:where(.dark, .dark *));

:root {
<<<<<<< HEAD
  --background: #ffffff;
  --foreground: #27272a;
  --card: #fafafa;
  --card-foreground: #27272a;
  --popover: #ffffff;
  --popover-foreground: #27272a;
  --primary: #00bba7;
  --primary-foreground: #fafafa;
  --secondary: #f4f4f5;
  --secondary-foreground: #3f3f46;
  --muted: #f4f4f5;
  --muted-foreground: #65656f;
  --accent: #cbfbf1;
  --accent-foreground: #27272a;
  --destructive: #fb2c36;
  --destructive-foreground: #ffffff;
  --border: #d4d4d8;
  --input: #d4d4d8;
  --ring: #00bba7;
  --chart-1: #00bba7;
  --chart-2: #0084d1;
  --chart-3: #f6339a;
  --chart-4: #fe9a00;
  --chart-5: #ffb86a;
  --sidebar: #fafafa;
  --sidebar-foreground: #27272a;
  --sidebar-primary: #00bba7;
  --sidebar-primary-foreground: #ffffff;
  --sidebar-accent: #e4e4e7;
  --sidebar-accent-foreground: #27272a;
  --sidebar-border: #9f9fa9;
  --sidebar-ring: #00bba7;
=======
  --background: oklch(0.967 0.001 286.375);
  --foreground: oklch(37% 0.013 285.805);
  --card: oklch(0.985 0 0);
  --card-foreground: oklch(0.274 0.006 286.033);
  --popover: oklch(1 0 0);
  --popover-foreground: oklch(0.274 0.006 286.033);
  --primary: oklch(0.704 0.14 182.503);
  --primary-foreground: oklch(0.985 0 0);
  --secondary: oklch(0.92 0.004 286.32);
  --secondary-foreground: oklch(0.37 0.013 285.805);
  --muted: oklch(0.967 0.001 286.375);
  --muted-foreground: oklch(0.511 0.016 285.938);
  --accent: oklch(0.967 0.001 286.375);
  --accent-foreground: oklch(0.274 0.006 286.033);
  --destructive: oklch(0.637 0.237 25.331);
  --destructive-foreground: oklch(1 0 0);
  --border: oklch(0.871 0.006 286.286);
  --input: oklch(0.92 0.004 286.32);
  --ring: oklch(0.704 0.14 182.503);
  --chart-1: oklch(0.704 0.14 182.503);
  --chart-2: oklch(0.588 0.158 241.966);
  --chart-3: oklch(0.656 0.241 354.308);
  --chart-4: oklch(0.769 0.188 70.08);
  --chart-5: oklch(0.837 0.128 66.29);
  --sidebar: oklch(0.985 0 0);
  --sidebar-foreground: oklch(0.274 0.006 286.033);
  --sidebar-primary: oklch(0.704 0.14 182.503);
  --sidebar-primary-foreground: oklch(1 0 0);
  --sidebar-accent: oklch(0.92 0.004 286.32);
  --sidebar-accent-foreground: oklch(0.274 0.006 286.033);
  --sidebar-border: oklch(0.705 0.015 286.067);
  --sidebar-ring: oklch(0.704 0.14 182.503);
>>>>>>> c600af1e
  --font-sans: Inter, sans-serif;
  --font-serif: Merriweather, serif;
  --font-mono: Geist Mono, monospace;
  --radius: 0.5rem;
<<<<<<< HEAD
  --shadow-2xs: 0 1px 3px 0px hsl(0 0% 0% / 0.05);
  --shadow-xs: 0 1px 3px 0px hsl(0 0% 0% / 0.05);
  --shadow-sm: 0 1px 3px 0px hsl(0 0% 0% / 0.10), 0 1px 2px -1px hsl(0 0% 0% / 0.10);
  --shadow: 0 1px 3px 0px hsl(0 0% 0% / 0.10), 0 1px 2px -1px hsl(0 0% 0% / 0.10);
  --shadow-md: 0 1px 3px 0px hsl(0 0% 0% / 0.10), 0 2px 4px -1px hsl(0 0% 0% / 0.10);
  --shadow-lg: 0 1px 3px 0px hsl(0 0% 0% / 0.10), 0 4px 6px -1px hsl(0 0% 0% / 0.10);
  --shadow-xl: 0 1px 3px 0px hsl(0 0% 0% / 0.10), 0 8px 10px -1px hsl(0 0% 0% / 0.10);
  --shadow-2xl: 0 1px 3px 0px hsl(0 0% 0% / 0.25);
}

@media (prefers-color-scheme: dark) {
  :root {
    --background: #18181b;
    --foreground: #f0fdfa;
    --card: #27272a;
    --card-foreground: #f0fdfa;
    --popover: #2f3436;
    --popover-foreground: #e5e5e5;
    --primary: #00bba7;
    --primary-foreground: #f0fdfa;
    --secondary: #3f3f46;
    --secondary-foreground: #f0fdfa;
    --muted: #27272a;
    --muted-foreground: #9f9fa9;
    --accent: #003734;
    --accent-foreground: #f0fdfa;
    --destructive: #fb2c36;
    --destructive-foreground: #fafafa;
    --border: #3f3f46;
    --input: #27272a;
    --ring: #009689;
    --chart-1: #009689;
    --chart-2: #1d49a0;
    --chart-3: #f1a515;
    --chart-4: #f17515;
    --chart-5: #fcddbc;
    --sidebar: #131316;
    --sidebar-foreground: #9f9fa9;
    --sidebar-primary: #009689;
    --sidebar-primary-foreground: #f0fdfa;
    --sidebar-accent: #18181b;
    --sidebar-accent-foreground: #f0fdfa;
    --sidebar-border: #27272a;
    --sidebar-ring: #009689;
    --font-sans: Inter, sans-serif;
    --font-serif: Merriweather, serif;
    --font-mono: Geist Mono, monospace;
    --radius: 0.5rem;
    --shadow-2xs: 0 1px 3px 0px hsl(0 0% 0% / 0.05);
    --shadow-xs: 0 1px 3px 0px hsl(0 0% 0% / 0.05);
    --shadow-sm: 0 1px 3px 0px hsl(0 0% 0% / 0.10), 0 1px 2px -1px hsl(0 0% 0% / 0.10);
    --shadow: 0 1px 3px 0px hsl(0 0% 0% / 0.10), 0 1px 2px -1px hsl(0 0% 0% / 0.10);
    --shadow-md: 0 1px 3px 0px hsl(0 0% 0% / 0.10), 0 2px 4px -1px hsl(0 0% 0% / 0.10);
    --shadow-lg: 0 1px 3px 0px hsl(0 0% 0% / 0.10), 0 4px 6px -1px hsl(0 0% 0% / 0.10);
    --shadow-xl: 0 1px 3px 0px hsl(0 0% 0% / 0.10), 0 8px 10px -1px hsl(0 0% 0% / 0.10);
    --shadow-2xl: 0 1px 3px 0px hsl(0 0% 0% / 0.25);
  }
=======

}

.dark {
  --background: oklch(0.21 0.006 285.885);
  --foreground: oklch(0.984 0.014 180.72);
  --card: oklch(0.274 0.006 286.033);
  --card-foreground: oklch(0.984 0.014 180.72);
  --popover: oklch(0.321 0.0078 223.6661);
  --popover-foreground: oklch(0.9219 0 0);
  --primary: oklch(0.704 0.14 182.503);
  --primary-foreground: oklch(0.984 0.014 180.72);
  --secondary: oklch(0.37 0.013 285.805);
  --secondary-foreground: oklch(0.984 0.014 180.72);
  --muted: oklch(0.274 0.006 286.033);
  --muted-foreground: oklch(0.705 0.015 286.067);
  --accent: oklch(0.37 0.013 285.805);
  --accent-foreground: oklch(0.984 0.014 180.72);
  --destructive: oklch(0.637 0.237 25.331);
  --destructive-foreground: oklch(0.985 0 0);
  --border: oklch(0.37 0.013 285.805);
  --input: oklch(0.274 0.006 286.033);
  --ring: oklch(0.6 0.118 184.704);
  --chart-1: oklch(0.6 0.118 184.704);
  --chart-2: oklch(0.4292 0.1497 262.0453);
  --chart-3: oklch(0.7768 0.1602 74.9747);
  --chart-4: oklch(0.6963 0.178 50.0737);
  --chart-5: oklch(0.915 0.0554 68.8006);
  --sidebar: oklch(0.19 0.005 285.823);
  --sidebar-foreground: oklch(0.705 0.015 286.067);
  --sidebar-primary: oklch(0.6 0.118 184.704);
  --sidebar-primary-foreground: oklch(0.984 0.014 180.72);
  --sidebar-accent: oklch(0.21 0.006 285.885);
  --sidebar-accent-foreground: oklch(0.984 0.014 180.72);
  --sidebar-border: oklch(0.274 0.006 286.033);
  --sidebar-ring: oklch(0.6 0.118 184.704);
  --font-sans: Inter, sans-serif;
  --font-serif: Merriweather, serif;
  --font-mono: Geist Mono, monospace;
  --radius: 0.5rem;

>>>>>>> c600af1e
}

@theme inline {
  --color-background: var(--background);
  --color-foreground: var(--foreground);
  --color-card: var(--card);
  --color-card-foreground: var(--card-foreground);
  --color-popover: var(--popover);
  --color-popover-foreground: var(--popover-foreground);
  --color-primary: var(--primary);
  --color-primary-foreground: var(--primary-foreground);
  --color-secondary: var(--secondary);
  --color-secondary-foreground: var(--secondary-foreground);
  --color-muted: var(--muted);
  --color-muted-foreground: var(--muted-foreground);
  --color-accent: var(--accent);
  --color-accent-foreground: var(--accent-foreground);
  --color-destructive: var(--destructive);
  --color-destructive-foreground: var(--destructive-foreground);
  --color-border: var(--border);
  --color-input: var(--input);
  --color-ring: var(--ring);
  --color-chart-1: var(--chart-1);
  --color-chart-2: var(--chart-2);
  --color-chart-3: var(--chart-3);
  --color-chart-4: var(--chart-4);
  --color-chart-5: var(--chart-5);
  --color-sidebar: var(--sidebar);
  --color-sidebar-foreground: var(--sidebar-foreground);
  --color-sidebar-primary: var(--sidebar-primary);
  --color-sidebar-primary-foreground: var(--sidebar-primary-foreground);
  --color-sidebar-accent: var(--sidebar-accent);
  --color-sidebar-accent-foreground: var(--sidebar-accent-foreground);
  --color-sidebar-border: var(--sidebar-border);
  --color-sidebar-ring: var(--sidebar-ring);
<<<<<<< HEAD

  --font-sans: var(--font-sans);
  --font-mono: var(--font-mono);
  --font-serif: var(--font-serif);

  --radius-sm: calc(var(--radius) - 4px);
  --radius-md: calc(var(--radius) - 2px);
  --radius-lg: var(--radius);
  --radius-xl: calc(var(--radius) + 4px);

  --shadow-2xs: var(--shadow-2xs);
  --shadow-xs: var(--shadow-xs);
  --shadow-sm: var(--shadow-sm);
  --shadow: var(--shadow);
  --shadow-md: var(--shadow-md);
  --shadow-lg: var(--shadow-lg);
  --shadow-xl: var(--shadow-xl);
  --shadow-2xl: var(--shadow-2xl);
}
=======

  --font-sans: var(--font-sans);
  --font-mono: var(--font-mono);
  --font-serif: var(--font-serif);
>>>>>>> c600af1e

  --radius-sm: calc(var(--radius) - 4px);
  --radius-md: calc(var(--radius) - 2px);
  --radius-lg: var(--radius);
  --radius-xl: calc(var(--radius) + 4px);
}<|MERGE_RESOLUTION|>--- conflicted
+++ resolved
@@ -2,40 +2,6 @@
 @custom-variant dark (&:where(.dark, .dark *));
 
 :root {
-<<<<<<< HEAD
-  --background: #ffffff;
-  --foreground: #27272a;
-  --card: #fafafa;
-  --card-foreground: #27272a;
-  --popover: #ffffff;
-  --popover-foreground: #27272a;
-  --primary: #00bba7;
-  --primary-foreground: #fafafa;
-  --secondary: #f4f4f5;
-  --secondary-foreground: #3f3f46;
-  --muted: #f4f4f5;
-  --muted-foreground: #65656f;
-  --accent: #cbfbf1;
-  --accent-foreground: #27272a;
-  --destructive: #fb2c36;
-  --destructive-foreground: #ffffff;
-  --border: #d4d4d8;
-  --input: #d4d4d8;
-  --ring: #00bba7;
-  --chart-1: #00bba7;
-  --chart-2: #0084d1;
-  --chart-3: #f6339a;
-  --chart-4: #fe9a00;
-  --chart-5: #ffb86a;
-  --sidebar: #fafafa;
-  --sidebar-foreground: #27272a;
-  --sidebar-primary: #00bba7;
-  --sidebar-primary-foreground: #ffffff;
-  --sidebar-accent: #e4e4e7;
-  --sidebar-accent-foreground: #27272a;
-  --sidebar-border: #9f9fa9;
-  --sidebar-ring: #00bba7;
-=======
   --background: oklch(0.967 0.001 286.375);
   --foreground: oklch(37% 0.013 285.805);
   --card: oklch(0.985 0 0);
@@ -68,70 +34,10 @@
   --sidebar-accent-foreground: oklch(0.274 0.006 286.033);
   --sidebar-border: oklch(0.705 0.015 286.067);
   --sidebar-ring: oklch(0.704 0.14 182.503);
->>>>>>> c600af1e
   --font-sans: Inter, sans-serif;
   --font-serif: Merriweather, serif;
   --font-mono: Geist Mono, monospace;
   --radius: 0.5rem;
-<<<<<<< HEAD
-  --shadow-2xs: 0 1px 3px 0px hsl(0 0% 0% / 0.05);
-  --shadow-xs: 0 1px 3px 0px hsl(0 0% 0% / 0.05);
-  --shadow-sm: 0 1px 3px 0px hsl(0 0% 0% / 0.10), 0 1px 2px -1px hsl(0 0% 0% / 0.10);
-  --shadow: 0 1px 3px 0px hsl(0 0% 0% / 0.10), 0 1px 2px -1px hsl(0 0% 0% / 0.10);
-  --shadow-md: 0 1px 3px 0px hsl(0 0% 0% / 0.10), 0 2px 4px -1px hsl(0 0% 0% / 0.10);
-  --shadow-lg: 0 1px 3px 0px hsl(0 0% 0% / 0.10), 0 4px 6px -1px hsl(0 0% 0% / 0.10);
-  --shadow-xl: 0 1px 3px 0px hsl(0 0% 0% / 0.10), 0 8px 10px -1px hsl(0 0% 0% / 0.10);
-  --shadow-2xl: 0 1px 3px 0px hsl(0 0% 0% / 0.25);
-}
-
-@media (prefers-color-scheme: dark) {
-  :root {
-    --background: #18181b;
-    --foreground: #f0fdfa;
-    --card: #27272a;
-    --card-foreground: #f0fdfa;
-    --popover: #2f3436;
-    --popover-foreground: #e5e5e5;
-    --primary: #00bba7;
-    --primary-foreground: #f0fdfa;
-    --secondary: #3f3f46;
-    --secondary-foreground: #f0fdfa;
-    --muted: #27272a;
-    --muted-foreground: #9f9fa9;
-    --accent: #003734;
-    --accent-foreground: #f0fdfa;
-    --destructive: #fb2c36;
-    --destructive-foreground: #fafafa;
-    --border: #3f3f46;
-    --input: #27272a;
-    --ring: #009689;
-    --chart-1: #009689;
-    --chart-2: #1d49a0;
-    --chart-3: #f1a515;
-    --chart-4: #f17515;
-    --chart-5: #fcddbc;
-    --sidebar: #131316;
-    --sidebar-foreground: #9f9fa9;
-    --sidebar-primary: #009689;
-    --sidebar-primary-foreground: #f0fdfa;
-    --sidebar-accent: #18181b;
-    --sidebar-accent-foreground: #f0fdfa;
-    --sidebar-border: #27272a;
-    --sidebar-ring: #009689;
-    --font-sans: Inter, sans-serif;
-    --font-serif: Merriweather, serif;
-    --font-mono: Geist Mono, monospace;
-    --radius: 0.5rem;
-    --shadow-2xs: 0 1px 3px 0px hsl(0 0% 0% / 0.05);
-    --shadow-xs: 0 1px 3px 0px hsl(0 0% 0% / 0.05);
-    --shadow-sm: 0 1px 3px 0px hsl(0 0% 0% / 0.10), 0 1px 2px -1px hsl(0 0% 0% / 0.10);
-    --shadow: 0 1px 3px 0px hsl(0 0% 0% / 0.10), 0 1px 2px -1px hsl(0 0% 0% / 0.10);
-    --shadow-md: 0 1px 3px 0px hsl(0 0% 0% / 0.10), 0 2px 4px -1px hsl(0 0% 0% / 0.10);
-    --shadow-lg: 0 1px 3px 0px hsl(0 0% 0% / 0.10), 0 4px 6px -1px hsl(0 0% 0% / 0.10);
-    --shadow-xl: 0 1px 3px 0px hsl(0 0% 0% / 0.10), 0 8px 10px -1px hsl(0 0% 0% / 0.10);
-    --shadow-2xl: 0 1px 3px 0px hsl(0 0% 0% / 0.25);
-  }
-=======
 
 }
 
@@ -173,7 +79,6 @@
   --font-mono: Geist Mono, monospace;
   --radius: 0.5rem;
 
->>>>>>> c600af1e
 }
 
 @theme inline {
@@ -209,7 +114,6 @@
   --color-sidebar-accent-foreground: var(--sidebar-accent-foreground);
   --color-sidebar-border: var(--sidebar-border);
   --color-sidebar-ring: var(--sidebar-ring);
-<<<<<<< HEAD
 
   --font-sans: var(--font-sans);
   --font-mono: var(--font-mono);
@@ -219,25 +123,4 @@
   --radius-md: calc(var(--radius) - 2px);
   --radius-lg: var(--radius);
   --radius-xl: calc(var(--radius) + 4px);
-
-  --shadow-2xs: var(--shadow-2xs);
-  --shadow-xs: var(--shadow-xs);
-  --shadow-sm: var(--shadow-sm);
-  --shadow: var(--shadow);
-  --shadow-md: var(--shadow-md);
-  --shadow-lg: var(--shadow-lg);
-  --shadow-xl: var(--shadow-xl);
-  --shadow-2xl: var(--shadow-2xl);
-}
-=======
-
-  --font-sans: var(--font-sans);
-  --font-mono: var(--font-mono);
-  --font-serif: var(--font-serif);
->>>>>>> c600af1e
-
-  --radius-sm: calc(var(--radius) - 4px);
-  --radius-md: calc(var(--radius) - 2px);
-  --radius-lg: var(--radius);
-  --radius-xl: calc(var(--radius) + 4px);
 }