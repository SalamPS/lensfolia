--- conflicted
+++ resolved
@@ -13,11 +13,8 @@
     "@radix-ui/react-dropdown-menu": "^2.1.15",
     "@radix-ui/react-select": "^2.2.5",
     "@radix-ui/react-slot": "^1.2.3",
-<<<<<<< HEAD
     "@supabase/supabase-js": "^2.53.0",
-=======
     "@radix-ui/react-tabs": "^1.1.12",
->>>>>>> 6dc68e0a
     "@tabler/icons-react": "^3.34.0",
     "@tsparticles/engine": "^3.8.1",
     "@tsparticles/react": "^3.0.0",
@@ -25,13 +22,9 @@
     "@types/dompurify": "^3.2.0",
     "class-variance-authority": "^0.7.1",
     "clsx": "^2.1.1",
-<<<<<<< HEAD
-    "framer-motion": "^12.16.0",
-    "jose": "^6.0.12",
-=======
     "dompurify": "^3.2.6",
     "framer-motion": "^12.23.12",
->>>>>>> 6dc68e0a
+    "jose": "^6.0.12",
     "lucide-react": "^0.511.0",
     "motion": "^12.16.0",
     "next": "15.3.2",
