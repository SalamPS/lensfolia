--- conflicted
+++ resolved
@@ -9,12 +9,6 @@
     "lint": "next lint"
   },
   "dependencies": {
-<<<<<<< HEAD
-    "@tabler/icons-react": "^3.34.0",
-    "next": "15.3.2",
-    "react": "^19.0.0",
-    "react-dom": "^19.0.0"
-=======
     "@radix-ui/react-dialog": "^1.1.14",
     "@radix-ui/react-dropdown-menu": "^2.1.15",
     "@radix-ui/react-slot": "^1.2.3",
@@ -32,7 +26,6 @@
     "react": "^19.0.0",
     "react-dom": "^19.0.0",
     "tailwind-merge": "^3.3.0"
->>>>>>> 14f03c73
   },
   "devDependencies": {
     "@eslint/eslintrc": "^3",
@@ -42,14 +35,10 @@
     "@types/react-dom": "^19",
     "eslint": "^9",
     "eslint-config-next": "15.3.2",
-<<<<<<< HEAD
-    "tailwindcss": "^4",
-=======
     "prettier": "^3.5.3",
     "prettier-plugin-tailwindcss": "^0.6.12",
     "tailwindcss": "^4",
     "tw-animate-css": "^1.3.3",
->>>>>>> 14f03c73
     "typescript": "^5"
   }
 }